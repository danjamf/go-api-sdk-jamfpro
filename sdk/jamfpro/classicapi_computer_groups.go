// classicapi_computer_groups.go
// Jamf Pro Classic Api - Computer Groups
// api reference: https://developer.jamf.com/jamf-pro/reference/computergroups
// Classic API requires the structs to support an XML data structure.

/*
Shared Resources in this Endpoint:
- SharedResourceSite
- SharedContainerCriteria
*/

package jamfpro

import (
	"encoding/xml"
	"fmt"
)

const uriComputerGroups = "/JSSResource/computergroups"

// List

type ResponseComputerGroupsList struct {
	Size    int                     `xml:"size"`
	Results []ComputerGroupListItem `xml:"computer_group"`
}

type ComputerGroupListItem struct {
	ID      int    `xml:"id,omitempty"`
	Name    string `xml:"name,omitempty"`
	IsSmart bool   `xml:"is_smart,omitempty"`
}

// Resource

type ResourceComputerGroup struct {
<<<<<<< HEAD
	ID        int                            `xml:"id"`
	Name      string                         `xml:"name"`
	IsSmart   bool                           `xml:"is_smart"`
	Site      SharedResourceSite             `xml:"site"`
	Criteria  SharedContainerCriteria        `xml:"criteria"`
	Computers *[]ComputerGroupSubsetComputer `xml:"computers>computer,omitempty"`
=======
	ID        int                                    `xml:"id"`
	Name      string                                 `xml:"name"`
	IsSmart   bool                                   `xml:"is_smart"`
	Site      *SharedResourceSite                    `xml:"site"`
	Criteria  *ComputerGroupSubsetContainerCriteria  `xml:"criteria"`
	Computers *ComputerGroupSubsetComputersContainer `xml:"computers"`
>>>>>>> 64726d6b
}

// Subsets & Containers

// Criteria

type ComputerGroupSubsetContainerCriteria struct {
	Size      int                     `xml:"size,omitempty"`
	Criterion *[]SharedSubsetCriteria `xml:"criterion,omitempty"`
}

// Computers
type ComputerGroupSubsetComputersContainer struct {
	Size      int                            `xml:"size"`
	Computers *[]ComputerGroupSubsetComputer `xml:"computers,omitempty"`
}

type ComputerGroupSubsetComputer struct {
	ID            int    `json:"id,omitempty" xml:"id,omitempty"`
	Name          string `json:"name,omitempty" xml:"name,omitempty"`
	SerialNumber  string `json:"serial_number,omitempty" xml:"serial_number,omitempty"`
	MacAddress    string `json:"mac_address,omitempty" xml:"mac_address,omitempty"`
	AltMacAddress string `json:"alt_mac_address,omitempty" xml:"alt_mac_address,omitempty"`
}

// CRUD

// GetComputerGroups gets a list of all computer groups
func (c *Client) GetComputerGroups() (*ResponseComputerGroupsList, error) {
	endpoint := uriComputerGroups

	var computerGroups ResponseComputerGroupsList
	resp, err := c.HTTP.DoRequest("GET", endpoint, nil, &computerGroups)
	if err != nil {
		return nil, fmt.Errorf(errMsgFailedGet, "computer groups", err)
	}

	if resp != nil && resp.Body != nil {
		defer resp.Body.Close()
	}

	return &computerGroups, nil
}

// GetComputerGroupByID retrieves a computer group by its ID.
func (c *Client) GetComputerGroupByID(id int) (*ResourceComputerGroup, error) {
	endpoint := fmt.Sprintf("%s/id/%d", uriComputerGroups, id)

	var group ResourceComputerGroup
	resp, err := c.HTTP.DoRequest("GET", endpoint, nil, &group)
	if err != nil {
		return nil, fmt.Errorf(errMsgFailedGetByID, "computer group", id, err)
	}

	if resp != nil && resp.Body != nil {
		defer resp.Body.Close()
	}

	return &group, nil
}

// GetComputerGroupByName retrieves a computer group by its name.
func (c *Client) GetComputerGroupByName(name string) (*ResourceComputerGroup, error) {
	endpoint := fmt.Sprintf("%s/name/%s", uriComputerGroups, name)

	var group ResourceComputerGroup
	resp, err := c.HTTP.DoRequest("GET", endpoint, nil, &group)
	if err != nil {
		return nil, fmt.Errorf(errMsgFailedGetByName, "computer group", name, err)
	}

	if resp != nil && resp.Body != nil {
		defer resp.Body.Close()
	}

	return &group, nil
}

// CreateComputerGroup creates a new computer group.
func (c *Client) CreateComputerGroup(group *ResourceComputerGroup) (*ResourceComputerGroup, error) {
	endpoint := uriComputerGroups

	requestBody := struct {
		XMLName xml.Name `xml:"computer_group"`
		*ResourceComputerGroup
	}{
		ResourceComputerGroup: group,
	}

	var createdGroup ResourceComputerGroup
	resp, err := c.HTTP.DoRequest("POST", endpoint, &requestBody, &createdGroup)
	if err != nil {
		return nil, fmt.Errorf(errMsgFailedCreate, "computer group", err)
	}

	if resp != nil && resp.Body != nil {
		defer resp.Body.Close()
	}

	return &createdGroup, nil
}

// UpdateComputerGroupByID updates an existing computer group by its ID.
func (c *Client) UpdateComputerGroupByID(id int, group *ResourceComputerGroup) (*ResourceComputerGroup, error) {
	endpoint := fmt.Sprintf("%s/id/%d", uriComputerGroups, id)

	requestBody := struct {
		XMLName xml.Name `xml:"computer_group"`
		*ResourceComputerGroup
	}{
		ResourceComputerGroup: group,
	}

	var updatedGroup ResourceComputerGroup
	resp, err := c.HTTP.DoRequest("PUT", endpoint, &requestBody, &updatedGroup)
	if err != nil {
		return nil, fmt.Errorf(errMsgFailedUpdateByID, "computer group", id, err)
	}

	if resp != nil && resp.Body != nil {
		defer resp.Body.Close()
	}

	return &updatedGroup, nil
}

// UpdateComputerGroupByName updates a computer group by its name.
func (c *Client) UpdateComputerGroupByName(name string, group *ResourceComputerGroup) (*ResourceComputerGroup, error) {
	endpoint := fmt.Sprintf("%s/name/%s", uriComputerGroups, name)

	requestBody := struct {
		XMLName xml.Name `xml:"computer_group"`
		*ResourceComputerGroup
	}{
		ResourceComputerGroup: group,
	}

	var updatedGroup ResourceComputerGroup
	resp, err := c.HTTP.DoRequest("PUT", endpoint, &requestBody, &updatedGroup)
	if err != nil {
		return nil, fmt.Errorf(errMsgFailedUpdateByName, "computer group", name, err)
	}

	if resp != nil && resp.Body != nil {
		defer resp.Body.Close()
	}

	return &updatedGroup, nil
}

// DeleteComputerGroupByID deletes a computer group by its ID.
func (c *Client) DeleteComputerGroupByID(id int) error {
	endpoint := fmt.Sprintf("%s/id/%d", uriComputerGroups, id)

	resp, err := c.HTTP.DoRequest("DELETE", endpoint, nil, nil)
	if err != nil {
		return fmt.Errorf(errMsgFailedDeleteByID, "computer group", id, err)
	}

	if resp != nil && resp.Body != nil {
		defer resp.Body.Close()
	}

	return nil
}

// DeleteComputerGroupByName deletes a computer group by its name.
func (c *Client) DeleteComputerGroupByName(name string) error {
	endpoint := fmt.Sprintf("%s/name/%s", uriComputerGroups, name)

	resp, err := c.HTTP.DoRequest("DELETE", endpoint, nil, nil)
	if err != nil {
		return fmt.Errorf(errMsgFailedDeleteByName, "computer group", name, err)
	}

	if resp != nil && resp.Body != nil {
		defer resp.Body.Close()
	}

	return nil
}<|MERGE_RESOLUTION|>--- conflicted
+++ resolved
@@ -34,21 +34,13 @@
 // Resource
 
 type ResourceComputerGroup struct {
-<<<<<<< HEAD
-	ID        int                            `xml:"id"`
-	Name      string                         `xml:"name"`
-	IsSmart   bool                           `xml:"is_smart"`
-	Site      SharedResourceSite             `xml:"site"`
-	Criteria  SharedContainerCriteria        `xml:"criteria"`
-	Computers *[]ComputerGroupSubsetComputer `xml:"computers>computer,omitempty"`
-=======
+
 	ID        int                                    `xml:"id"`
 	Name      string                                 `xml:"name"`
 	IsSmart   bool                                   `xml:"is_smart"`
 	Site      *SharedResourceSite                    `xml:"site"`
 	Criteria  *ComputerGroupSubsetContainerCriteria  `xml:"criteria"`
 	Computers *ComputerGroupSubsetComputersContainer `xml:"computers"`
->>>>>>> 64726d6b
 }
 
 // Subsets & Containers
