--- conflicted
+++ resolved
@@ -22,16 +22,17 @@
 
 const uriLicensedSoftware = "/JSSResource/licensedsoftware"
 
-<<<<<<< HEAD
 // List
-=======
-/// List
->>>>>>> 195ef75d
 
 // ResponseLicensedSoftwareList represents the response for a list of licensed software.
 type ResponseLicensedSoftwareList struct {
 	LicensedSoftware []LicensedSoftwareListItem `xml:"licensed_software"`
-<<<<<<< HEAD
+}
+
+type LicensedSoftwareListItem struct {
+	ID               int                        `xml:"id"`
+	Name             string                     `xml:"name"`
+	LicensedSoftware []LicensedSoftwareListItem `xml:"licensed_software"`
 }
 
 type LicensedSoftwareListItem struct {
@@ -51,27 +52,6 @@
 }
 
 // Subsets & Containers
-=======
-}
-
-type LicensedSoftwareListItem struct {
-	ID   int    `xml:"id"`
-	Name string `xml:"name"`
-}
-
-/// Resource
-
-// ResourceLicensedSoftware represents the structure of a single licensed software item.
-type ResourceLicensedSoftware struct {
-	General             LicensedSoftwareSubsetGeneral             `xml:"general"`
-	SoftwareDefinitions []LicensedSoftwareSubsetDefinitions       `xml:"software_definitions>definition"`
-	FontDefinitions     []LicensedSoftwareSubsetFontDefinitions   `xml:"font_definitions>definition"`
-	PluginDefinitions   []LicensedSoftwareSubsetPluginDefinitions `xml:"plugin_definitions>definition"`
-	Licenses            []LicensedSoftwareSubsetLicenses          `xml:"licenses>license"`
-}
-
-// General
->>>>>>> 195ef75d
 
 type LicensedSoftwareSubsetGeneral struct {
 	ID                                 int                `xml:"id"`
@@ -85,7 +65,6 @@
 	Site                               SharedResourceSite `xml:"site"`
 }
 
-<<<<<<< HEAD
 type LicensedSoftwareSubsetSoftwareDefinitions struct {
 	CompareType string `xml:"compare_type"`
 	Name        string `xml:"name"`
@@ -93,17 +72,11 @@
 }
 
 type LicensedSoftwareSubsetFontDefinitions struct {
-=======
-// Software Definitions
-
-type LicensedSoftwareSubsetDefinitions struct {
->>>>>>> 195ef75d
 	CompareType string `xml:"compare_type"`
 	Name        string `xml:"name"`
 	Version     int    `xml:"version"`
 }
 
-<<<<<<< HEAD
 type LicensedSoftwareSubsetPluginDefinitions struct {
 	CompareType string `xml:"compare_type"`
 	Name        string `xml:"name"`
@@ -130,41 +103,6 @@
 		Filename string `xml:"filename"`
 		URI      string `xml:"uri"`
 	} `xml:"attachments>attachment"`
-=======
-// Font Definitions
-
-type LicensedSoftwareSubsetFontDefinitions struct {
-	CompareType string `xml:"compare_type"`
-	Name        string `xml:"name"`
-	Version     int    `xml:"version"`
-}
-
-// Plugin Definitions
-
-type LicensedSoftwareSubsetPluginDefinitions struct {
-	CompareType string `xml:"compare_type"`
-	Name        string `xml:"name"`
-	Version     int    `xml:"version"`
-}
-
-// Licences
-
-type LicensedSoftwareSubsetLicenses struct {
-	Size    int                           `xml:"size"`
-	License LicensedSoftwareSubsetLicense `xml:"license"`
-}
-
-type LicensedSoftwareSubsetLicense struct {
-	SerialNumber1    string                                     `xml:"serial_number_1"`
-	SerialNumber2    string                                     `xml:"serial_number_2"`
-	OrganizationName string                                     `xml:"organization_name"`
-	RegisteredTo     string                                     `xml:"registered_to"`
-	LicenseType      string                                     `xml:"license_type"`
-	LicenseCount     int                                        `xml:"license_count"`
-	Notes            string                                     `xml:"notes"`
-	Purchasing       LicensedSoftwareSubsetLicensePurchasing    `xml:"purchasing"`
-	Attachments      []LicensedSoftwareSubsetLicenseAttachments `xml:"attachments>attachment"`
->>>>>>> 195ef75d
 }
 
 type LicensedSoftwareSubsetLicensePurchasing struct {
@@ -184,17 +122,7 @@
 	PurchasingContact   string `xml:"purchasing_contact"`
 }
 
-<<<<<<< HEAD
 // CRUD
-=======
-type LicensedSoftwareSubsetLicenseAttachments struct {
-	ID       int    `xml:"id"`
-	Filename string `xml:"filename"`
-	URI      string `xml:"uri"`
-}
-
-/// CRUD
->>>>>>> 195ef75d
 
 // GetLicensedSoftware retrieves a serialized list of licensed software.
 func (c *Client) GetLicensedSoftware() (*ResponseLicensedSoftwareList, error) {
