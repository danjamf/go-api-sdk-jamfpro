--- conflicted
+++ resolved
@@ -113,10 +113,9 @@
 	return &profile, nil
 }
 
-<<<<<<< HEAD
+
 // QUERY Is this really creating by ID?
-=======
->>>>>>> c151af40
+
 // CreateMobileDeviceProvisioningProfileByID creates a new mobile device provisioning profile by its ID.
 func (c *Client) CreateMobileDeviceProvisioningProfile(id int, profile *ResourceMobileDeviceProvisioningProfile) (*ResourceMobileDeviceProvisioningProfile, error) {
 	endpoint := fmt.Sprintf("%s/id/%d", uriMobileDeviceProvisioningProfiles, id)
@@ -141,10 +140,9 @@
 	return &responseProfile, nil
 }
 
-<<<<<<< HEAD
+
 // QUERY Is this creating by name?
-=======
->>>>>>> c151af40
+
 // CreateMobileDeviceProvisioningProfileByName creates a new mobile device provisioning profile by its name.
 func (c *Client) CreateMobileDeviceProvisioningProfileByName(name string, profile *ResourceMobileDeviceProvisioningProfile) (*ResourceMobileDeviceProvisioningProfile, error) {
 	endpoint := fmt.Sprintf("%s/name/%s", uriMobileDeviceProvisioningProfiles, name)
@@ -169,10 +167,9 @@
 	return &responseProfile, nil
 }
 
-<<<<<<< HEAD
+
 // QUERY is this creating by a UUID?
-=======
->>>>>>> c151af40
+
 // CreateMobileDeviceProvisioningProfileByUUID creates a new mobile device provisioning profile by its UUID.
 func (c *Client) CreateMobileDeviceProvisioningProfileByUUID(uuid string, profile *ResourceMobileDeviceProvisioningProfile) (*ResourceMobileDeviceProvisioningProfile, error) {
 	endpoint := fmt.Sprintf("%s/uuid/%s", uriMobileDeviceProvisioningProfiles, uuid)
